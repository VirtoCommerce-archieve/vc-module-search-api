﻿<?xml version="1.0" encoding="utf-8"?>
<Project ToolsVersion="14.0" DefaultTargets="Build" xmlns="http://schemas.microsoft.com/developer/msbuild/2003">
  <Import Project="$(MSBuildExtensionsPath)\$(MSBuildToolsVersion)\Microsoft.Common.props" Condition="Exists('$(MSBuildExtensionsPath)\$(MSBuildToolsVersion)\Microsoft.Common.props')" />
  <PropertyGroup>
    <Configuration Condition=" '$(Configuration)' == '' ">Debug</Configuration>
    <Platform Condition=" '$(Platform)' == '' ">AnyCPU</Platform>
    <ProjectGuid>{1FEB6B67-DA5D-4EE6-BC71-809115039381}</ProjectGuid>
    <OutputType>Library</OutputType>
    <AppDesignerFolder>Properties</AppDesignerFolder>
    <RootNamespace>VirtoCommerce.SearchApiModule.Data</RootNamespace>
    <AssemblyName>VirtoCommerce.SearchApiModule.Data</AssemblyName>
    <TargetFrameworkVersion>v4.5.1</TargetFrameworkVersion>
    <FileAlignment>512</FileAlignment>
    <TargetFrameworkProfile />
  </PropertyGroup>
  <PropertyGroup Condition=" '$(Configuration)|$(Platform)' == 'Debug|AnyCPU' ">
    <DebugSymbols>true</DebugSymbols>
    <DebugType>full</DebugType>
    <Optimize>false</Optimize>
    <OutputPath>bin\Debug\</OutputPath>
    <DefineConstants>DEBUG;TRACE</DefineConstants>
    <ErrorReport>prompt</ErrorReport>
    <WarningLevel>4</WarningLevel>
  </PropertyGroup>
  <PropertyGroup Condition=" '$(Configuration)|$(Platform)' == 'Release|AnyCPU' ">
    <DebugType>pdbonly</DebugType>
    <Optimize>true</Optimize>
    <OutputPath>bin\Release\</OutputPath>
    <DefineConstants>TRACE</DefineConstants>
    <ErrorReport>prompt</ErrorReport>
    <WarningLevel>4</WarningLevel>
  </PropertyGroup>
  <ItemGroup>
    <Reference Include="CacheManager.Core, Version=0.8.0.0, Culture=neutral, processorArchitecture=MSIL">
      <HintPath>..\packages\CacheManager.Core.0.8.0\lib\net45\CacheManager.Core.dll</HintPath>
      <Private>True</Private>
    </Reference>
    <Reference Include="Common.Logging, Version=3.1.0.0, Culture=neutral, PublicKeyToken=af08829b84f0328e, processorArchitecture=MSIL">
      <HintPath>..\packages\Common.Logging.3.1.0\lib\net40\Common.Logging.dll</HintPath>
      <Private>True</Private>
    </Reference>
    <Reference Include="Common.Logging.Core, Version=3.1.0.0, Culture=neutral, PublicKeyToken=af08829b84f0328e, processorArchitecture=MSIL">
      <HintPath>..\packages\Common.Logging.Core.3.1.0\lib\net40\Common.Logging.Core.dll</HintPath>
      <Private>True</Private>
    </Reference>
    <Reference Include="Elasticsearch.Net, Version=2.0.0.0, Culture=neutral, PublicKeyToken=96c599bbe3e70f5d, processorArchitecture=MSIL">
      <HintPath>..\packages\Elasticsearch.Net.2.4.4\lib\net45\Elasticsearch.Net.dll</HintPath>
      <Private>True</Private>
    </Reference>
    <Reference Include="EntityFramework, Version=6.0.0.0, Culture=neutral, PublicKeyToken=b77a5c561934e089, processorArchitecture=MSIL">
      <HintPath>..\packages\EntityFramework.6.1.1\lib\net45\EntityFramework.dll</HintPath>
      <Private>True</Private>
    </Reference>
    <Reference Include="EntityFramework.SqlServer, Version=6.0.0.0, Culture=neutral, PublicKeyToken=b77a5c561934e089, processorArchitecture=MSIL">
      <HintPath>..\packages\EntityFramework.6.1.1\lib\net45\EntityFramework.SqlServer.dll</HintPath>
      <Private>True</Private>
    </Reference>
    <Reference Include="ICSharpCode.SharpZipLib, Version=0.86.0.518, Culture=neutral, PublicKeyToken=1b03e6acf1164f73, processorArchitecture=MSIL">
      <HintPath>..\packages\SharpZipLib.0.86.0\lib\20\ICSharpCode.SharpZipLib.dll</HintPath>
      <Private>True</Private>
    </Reference>
    <Reference Include="Lucene.Net, Version=3.0.3.0, Culture=neutral, PublicKeyToken=85089178b9ac3181, processorArchitecture=MSIL">
      <HintPath>..\packages\Lucene.Net.3.0.3\lib\NET40\Lucene.Net.dll</HintPath>
      <Private>True</Private>
    </Reference>
    <Reference Include="Lucene.Net.Contrib.Analyzers, Version=3.0.3.0, Culture=neutral, PublicKeyToken=85089178b9ac3181, processorArchitecture=MSIL">
      <HintPath>..\packages\Lucene.Net.Contrib.3.0.3\lib\net40\Lucene.Net.Contrib.Analyzers.dll</HintPath>
      <Private>True</Private>
    </Reference>
    <Reference Include="Lucene.Net.Contrib.Core, Version=3.0.3.0, Culture=neutral, PublicKeyToken=85089178b9ac3181, processorArchitecture=MSIL">
      <HintPath>..\packages\Lucene.Net.Contrib.3.0.3\lib\net40\Lucene.Net.Contrib.Core.dll</HintPath>
      <Private>True</Private>
    </Reference>
    <Reference Include="Lucene.Net.Contrib.FastVectorHighlighter, Version=3.0.3.0, Culture=neutral, PublicKeyToken=85089178b9ac3181, processorArchitecture=MSIL">
      <HintPath>..\packages\Lucene.Net.Contrib.3.0.3\lib\net40\Lucene.Net.Contrib.FastVectorHighlighter.dll</HintPath>
      <Private>True</Private>
    </Reference>
    <Reference Include="Lucene.Net.Contrib.Highlighter, Version=2.3.2.1, Culture=neutral, PublicKeyToken=85089178b9ac3181, processorArchitecture=MSIL">
      <HintPath>..\packages\Lucene.Net.Contrib.3.0.3\lib\net40\Lucene.Net.Contrib.Highlighter.dll</HintPath>
      <Private>True</Private>
    </Reference>
    <Reference Include="Lucene.Net.Contrib.Memory, Version=1.0.0.0, Culture=neutral, PublicKeyToken=85089178b9ac3181, processorArchitecture=MSIL">
      <HintPath>..\packages\Lucene.Net.Contrib.3.0.3\lib\net40\Lucene.Net.Contrib.Memory.dll</HintPath>
      <Private>True</Private>
    </Reference>
    <Reference Include="Lucene.Net.Contrib.Queries, Version=3.0.3.0, Culture=neutral, PublicKeyToken=85089178b9ac3181, processorArchitecture=MSIL">
      <HintPath>..\packages\Lucene.Net.Contrib.3.0.3\lib\net40\Lucene.Net.Contrib.Queries.dll</HintPath>
      <Private>True</Private>
    </Reference>
    <Reference Include="Lucene.Net.Contrib.Regex, Version=3.0.3.0, Culture=neutral, PublicKeyToken=85089178b9ac3181, processorArchitecture=MSIL">
      <HintPath>..\packages\Lucene.Net.Contrib.3.0.3\lib\net40\Lucene.Net.Contrib.Regex.dll</HintPath>
      <Private>True</Private>
    </Reference>
    <Reference Include="Lucene.Net.Contrib.SimpleFacetedSearch, Version=3.0.3.0, Culture=neutral, PublicKeyToken=85089178b9ac3181, processorArchitecture=MSIL">
      <HintPath>..\packages\Lucene.Net.Contrib.3.0.3\lib\net40\Lucene.Net.Contrib.SimpleFacetedSearch.dll</HintPath>
      <Private>True</Private>
    </Reference>
    <Reference Include="Lucene.Net.Contrib.Snowball, Version=2.0.0.1, Culture=neutral, PublicKeyToken=85089178b9ac3181, processorArchitecture=MSIL">
      <HintPath>..\packages\Lucene.Net.Contrib.3.0.3\lib\net40\Lucene.Net.Contrib.Snowball.dll</HintPath>
      <Private>True</Private>
    </Reference>
    <Reference Include="Lucene.Net.Contrib.SpellChecker, Version=3.0.3.0, Culture=neutral, PublicKeyToken=85089178b9ac3181, processorArchitecture=MSIL">
      <HintPath>..\packages\Lucene.Net.Contrib.3.0.3\lib\net40\Lucene.Net.Contrib.SpellChecker.dll</HintPath>
      <Private>True</Private>
    </Reference>
    <Reference Include="Nest, Version=2.0.0.0, Culture=neutral, PublicKeyToken=96c599bbe3e70f5d, processorArchitecture=MSIL">
      <HintPath>..\packages\NEST.2.4.4\lib\net45\Nest.dll</HintPath>
      <Private>True</Private>
    </Reference>
    <Reference Include="Newtonsoft.Json, Version=9.0.0.0, Culture=neutral, PublicKeyToken=30ad4fe6b2a6aeed, processorArchitecture=MSIL">
      <HintPath>..\packages\Newtonsoft.Json.9.0.1\lib\net45\Newtonsoft.Json.dll</HintPath>
      <Private>True</Private>
    </Reference>
    <Reference Include="Omu.ValueInjecter, Version=2.3.3.0, Culture=neutral, PublicKeyToken=c7694541b0ac80e4, processorArchitecture=MSIL">
      <HintPath>..\packages\valueinjecter.2.3.3\lib\net35\Omu.ValueInjecter.dll</HintPath>
      <Private>True</Private>
    </Reference>
    <Reference Include="System" />
    <Reference Include="System.ComponentModel.DataAnnotations" />
    <Reference Include="System.Configuration" />
    <Reference Include="System.Core" />
    <Reference Include="System.Net.Http.Formatting, Version=5.2.3.0, Culture=neutral, PublicKeyToken=31bf3856ad364e35, processorArchitecture=MSIL">
      <HintPath>..\packages\Microsoft.AspNet.WebApi.Client.5.2.3\lib\net45\System.Net.Http.Formatting.dll</HintPath>
      <Private>True</Private>
    </Reference>
    <Reference Include="System.Xml.Linq" />
    <Reference Include="System.Data.DataSetExtensions" />
    <Reference Include="Microsoft.CSharp" />
    <Reference Include="System.Data" />
    <Reference Include="System.Net.Http" />
    <Reference Include="System.Xml" />
    <Reference Include="VirtoCommerce.CatalogModule.Web.Core, Version=2.15.8.0, Culture=neutral, processorArchitecture=MSIL">
      <HintPath>..\packages\VirtoCommerce.CatalogModule.Web.Core.2.15.8\lib\net451\VirtoCommerce.CatalogModule.Web.Core.dll</HintPath>
      <Private>True</Private>
    </Reference>
    <Reference Include="VirtoCommerce.Domain, Version=2.17.2.0, Culture=neutral, processorArchitecture=MSIL">
      <HintPath>..\packages\VirtoCommerce.Domain.2.17.2\lib\net451\VirtoCommerce.Domain.dll</HintPath>
      <Private>True</Private>
    </Reference>
    <Reference Include="VirtoCommerce.Platform.Core, Version=2.12.0.0, Culture=neutral, processorArchitecture=MSIL">
      <HintPath>..\packages\VirtoCommerce.Platform.Core.2.12.0\lib\net451\VirtoCommerce.Platform.Core.dll</HintPath>
      <Private>True</Private>
    </Reference>
    <Reference Include="VirtoCommerce.SearchModule.Core, Version=2.13.0.0, Culture=neutral, processorArchitecture=MSIL">
      <HintPath>..\packages\VirtoCommerce.SearchModule.Core.2.13.0\lib\net451\VirtoCommerce.SearchModule.Core.dll</HintPath>
      <Private>True</Private>
    </Reference>
    <Reference Include="VirtoCommerce.SearchModule.Data, Version=2.13.0.0, Culture=neutral, processorArchitecture=MSIL">
      <HintPath>..\packages\VirtoCommerce.SearchModule.Data.2.13.1\lib\net451\VirtoCommerce.SearchModule.Data.dll</HintPath>
      <Private>True</Private>
    </Reference>
  </ItemGroup>
  <ItemGroup>
    <Compile Include="..\CommonAssemblyInfo.cs">
      <Link>Properties\CommonAssemblyInfo.cs</Link>
    </Compile>
    <Compile Include="Converters\AggregationConverters.cs" />
    <Compile Include="Extensions\QueryStringExtensions.cs" />
    <Compile Include="Extensions\SearchCriteriaExtensions.cs" />
    <Compile Include="Extensions\SearchFilterExtensions.cs" />
    <Compile Include="Helpers\BrowseFilterHelper.cs" />
    <Compile Include="Model\CatalogItemSearchCriteria.cs" />
    <Compile Include="Model\CategorySearch.cs" />
    <Compile Include="Model\CategorySearchCriteria.cs" />
    <Compile Include="Model\CategorySearchResult.cs" />
    <Compile Include="Model\ProductSearch.cs" />
    <Compile Include="Model\ProductSearchResult.cs" />
    <Compile Include="Model\SimpleCatalogItemSearchCriteria.cs" />
    <Compile Include="Properties\AssemblyInfo.cs" />
    <Compile Include="Providers\ElasticSearch.Nest\CatalogElasticSearchQueryBuilder.cs" />
    <Compile Include="Providers\Lucene\CatalogLuceneQueryBuilder.cs" />
    <Compile Include="Services\CatalogItemIndexBuilder.cs" />
    <Compile Include="Services\CatalogSearchServiceDecorator.cs" />
    <Compile Include="Services\CategoryBrowsingService.cs" />
    <Compile Include="Services\CategoryIndexBuilder.cs" />
<<<<<<< HEAD
    <Compile Include="Services\ContentIndexBuilder.cs" />
    <Compile Include="Services\FilterService.cs" />
=======
    <Compile Include="Services\BrowseFilterService.cs" />
>>>>>>> b1d7030e
    <Compile Include="Services\ICategoryBrowsingService.cs" />
    <Compile Include="Services\IItemBrowsingService.cs" />
    <Compile Include="Services\ItemBrowsingService.cs" />
  </ItemGroup>
  <ItemGroup>
    <None Include="App.config">
      <SubType>Designer</SubType>
    </None>
    <None Include="packages.config">
      <SubType>Designer</SubType>
    </None>
    <None Include="VirtoCommerce.SearchApiModule.Data.nuspec" />
  </ItemGroup>
  <Import Project="$(MSBuildToolsPath)\Microsoft.CSharp.targets" />
  <!-- To modify your build process, add your task inside one of the targets below and uncomment it. 
       Other similar extension points exist, see Microsoft.Common.targets.
  <Target Name="BeforeBuild">
  </Target>
  <Target Name="AfterBuild">
  </Target>
  -->
</Project><|MERGE_RESOLUTION|>--- conflicted
+++ resolved
@@ -173,12 +173,8 @@
     <Compile Include="Services\CatalogSearchServiceDecorator.cs" />
     <Compile Include="Services\CategoryBrowsingService.cs" />
     <Compile Include="Services\CategoryIndexBuilder.cs" />
-<<<<<<< HEAD
     <Compile Include="Services\ContentIndexBuilder.cs" />
-    <Compile Include="Services\FilterService.cs" />
-=======
     <Compile Include="Services\BrowseFilterService.cs" />
->>>>>>> b1d7030e
     <Compile Include="Services\ICategoryBrowsingService.cs" />
     <Compile Include="Services\IItemBrowsingService.cs" />
     <Compile Include="Services\ItemBrowsingService.cs" />
